--- conflicted
+++ resolved
@@ -108,13 +108,12 @@
         </exclusion>
       </exclusions>
     </dependency>
-<<<<<<< HEAD
-      <dependency>
-          <groupId>org.testcontainers</groupId>
-          <artifactId>testcontainers</artifactId>
-          <version>1.15.1</version>
-          <scope>test</scope>
-      </dependency>
+    <dependency>
+      <groupId>org.testcontainers</groupId>
+      <artifactId>testcontainers</artifactId>
+      <version>1.15.1</version>
+      <scope>test</scope>
+    </dependency>
     <dependency>
       <groupId>org.testcontainers</groupId>
       <artifactId>postgresql</artifactId>
@@ -123,11 +122,10 @@
     </dependency>
     <dependency>
       <groupId>org.testcontainers</groupId>
-          <artifactId>junit-jupiter</artifactId>
-          <version>1.15.1</version>
-          <scope>test</scope>
-      </dependency>
-=======
+      <artifactId>junit-jupiter</artifactId>
+      <version>1.15.1</version>
+      <scope>test</scope>
+    </dependency>
     <!--
     @todo #81:30m Migrate to Junit 5 .
      This dependency added in order to support Junit 4 test.
@@ -139,7 +137,6 @@
       <artifactId>junit-vintage-engine</artifactId>
       <scope>test</scope>
     </dependency>
->>>>>>> a78900c2
   </dependencies>
   <build>
     <pluginManagement>
