/**
 * Copyright (c) 2012-2015, jcabi.com
 * All rights reserved.
 *
 * Redistribution and use in source and binary forms, with or without
 * modification, are permitted provided that the following conditions
 * are met: 1) Redistributions of source code must retain the above
 * copyright notice, this list of conditions and the following
 * disclaimer. 2) Redistributions in binary form must reproduce the above
 * copyright notice, this list of conditions and the following
 * disclaimer in the documentation and/or other materials provided
 * with the distribution. 3) Neither the name of the jcabi.com nor
 * the names of its contributors may be used to endorse or promote
 * products derived from this software without specific prior written
 * permission.
 *
 * THIS SOFTWARE IS PROVIDED BY THE COPYRIGHT HOLDERS AND CONTRIBUTORS
 * "AS IS" AND ANY EXPRESS OR IMPLIED WARRANTIES, INCLUDING, BUT
 * NOT LIMITED TO, THE IMPLIED WARRANTIES OF MERCHANTABILITY AND
 * FITNESS FOR A PARTICULAR PURPOSE ARE DISCLAIMED. IN NO EVENT SHALL
 * THE COPYRIGHT HOLDER OR CONTRIBUTORS BE LIABLE FOR ANY DIRECT,
 * INDIRECT, INCIDENTAL, SPECIAL, EXEMPLARY, OR CONSEQUENTIAL DAMAGES
 * (INCLUDING, BUT NOT LIMITED TO, PROCUREMENT OF SUBSTITUTE GOODS OR
 * SERVICES; LOSS OF USE, DATA, OR PROFITS; OR BUSINESS INTERRUPTION)
 * HOWEVER CAUSED AND ON ANY THEORY OF LIABILITY, WHETHER IN CONTRACT,
 * STRICT LIABILITY, OR TORT (INCLUDING NEGLIGENCE OR OTHERWISE)
 * ARISING IN ANY WAY OUT OF THE USE OF THIS SOFTWARE, EVEN IF ADVISED
 * OF THE POSSIBILITY OF SUCH DAMAGE.
 */
package com.jcabi.jdbc;

import com.jcabi.aspects.Immutable;
import com.jcabi.aspects.Loggable;
import java.sql.ResultSet;
import java.sql.SQLException;
import java.sql.Statement;
import java.util.Date;
import javax.validation.constraints.NotNull;
import lombok.EqualsAndHashCode;
import lombok.ToString;

/**
 * Outcome that returns first column in the first row.
 *
 * <p>Use it when you need the first column in the first row:
 *
 * <pre> Long id = new JdbcSession(source)
 *   .sql("SELECT id FROM user WHERE name = ?")
 *   .set("Jeff Lebowski")
 *   .select(new SingleOutcome&lt;Long&gt;(Long.class));</pre>
 *
 * <p>Supported types are: {@link String}, {@link Long}, {@link Boolean},
 * {@link Byte}, {@link Date}, and {@link Utc}.
 *
 * <p>By default, the outcome throws {@link SQLException} if no records
 * are found in the {@link ResultSet}. You can change this behavior by using
 * a two-arguments constructor ({@code null} will be returned if
 * {@link ResultSet} is empty):
 *
 * <pre> String name = new JdbcSession(source)
 *   .sql("SELECT name FROM user WHERE id = ?")
 *   .set(555)
 *   .select(new SingleOutcome&lt;Long&gt;(Long.class), true);
 * if (name == null) {
 *   // such a record wasn't found in the database
 * }</pre>
 *
 * @author Yegor Bugayenko (yegor@tpc2.com)
 * @version $Id$
 * @since 0.1.8
 */
@Immutable
@ToString
@EqualsAndHashCode(of = { "type", "silently" })
public final class SingleOutcome<T> implements Outcome<T> {

    /**
     * The type name.
     */
    private final transient String type;

    /**
     * Silently return NULL if no row found.
     */
    private final transient boolean silently;

    /**
     * Public ctor.
     * @param tpe The type to convert to
     */
    public SingleOutcome(
        @NotNull(message = "type of result can't be NULL") final Class<T> tpe) {
        this(tpe, false);
    }

    /**
     * Public ctor.
     * @param tpe The type to convert to
     * @param slnt Silently return NULL if there is no row
     */
    public SingleOutcome(
        @NotNull(message = "type can't be NULL") final Class<T> tpe,
        final boolean slnt) {
        //@checkstyle BooleanExpressionComplexity (3 lines)
        if (tpe.equals(String.class) || tpe.equals(Long.class)
            || tpe.equals(Boolean.class) || tpe.equals(Byte.class)
            || tpe.equals(Date.class) || tpe.equals(Utc.class)
            || tpe.equals(byte[].class)
        ) {
            this.type = tpe.getName();
        } else {
            throw new IllegalArgumentException(
                String.format("type %s is not supported", tpe.getName())
            );
        }
        this.silently = slnt;
    }

    @Override
    @Loggable(Loggable.DEBUG)
    public T handle(final ResultSet rset, final Statement stmt)
        throws SQLException {
        T result = null;
        if (rset.next()) {
            result = this.fetch(rset);
        } else if (!this.silently) {
            throw new SQLException("no records found");
        }
        return result;
    }

    /**
     * Fetch the value from result set.
     * @param rset Result set
     * @return The result
     * @throws SQLException If some error inside
     */
    @SuppressWarnings("unchecked")
    private T fetch(final ResultSet rset) throws SQLException {
        final Object result;
        Class<T> tpe;
        try {
            tpe = (Class<T>) Class.forName(this.type);
            if (tpe.equals(String.class)) {
                result = rset.getString(1);
            } else if (tpe.equals(Long.class)) {
                result = rset.getLong(1);
            } else if (tpe.equals(Boolean.class)) {
                result = rset.getBoolean(1);
            } else if (tpe.equals(Byte.class)) {
                result = rset.getByte(1);
            } else if (tpe.equals(Date.class)) {
                result = rset.getDate(1);
            } else if (tpe.equals(Utc.class)) {
                result = new Utc(Utc.getTimestamp(rset, 1));
<<<<<<< HEAD
            } else if (byte[].class.equals(tpe)) {
=======
            } else if (tpe.equals(byte[].class)) {
>>>>>>> 48786818
                result = rset.getBytes(1);
            } else {
                throw new IllegalStateException(
                    String.format("type %s is not allowed", tpe.getName())
                );
            }
        } catch (final ClassNotFoundException ex) {
            throw new IllegalArgumentException(
                String.format("Unknown type: %s", this.type), ex
            );
        }
        return tpe.cast(result);
    }

}<|MERGE_RESOLUTION|>--- conflicted
+++ resolved
@@ -105,7 +105,7 @@
         if (tpe.equals(String.class) || tpe.equals(Long.class)
             || tpe.equals(Boolean.class) || tpe.equals(Byte.class)
             || tpe.equals(Date.class) || tpe.equals(Utc.class)
-            || tpe.equals(byte[].class)
+            || byte[].class.equals(tpe)
         ) {
             this.type = tpe.getName();
         } else {
@@ -153,11 +153,7 @@
                 result = rset.getDate(1);
             } else if (tpe.equals(Utc.class)) {
                 result = new Utc(Utc.getTimestamp(rset, 1));
-<<<<<<< HEAD
             } else if (byte[].class.equals(tpe)) {
-=======
-            } else if (tpe.equals(byte[].class)) {
->>>>>>> 48786818
                 result = rset.getBytes(1);
             } else {
                 throw new IllegalStateException(
